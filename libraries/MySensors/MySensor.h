/**
 * The MySensors Arduino library handles the wireless radio link and protocol
 * between your home built sensors/actuators and HA controller of choice.
 * The sensors forms a self healing radio network with optional repeaters. Each
 * repeater and gateway builds a routing tables in EEPROM which keeps track of the
 * network topology allowing messages to be routed to nodes.
 *
 * Created by Henrik Ekblad <henrik.ekblad@mysensors.org>
 * Copyright (C) 2013-2015 Sensnology AB
 * Full contributor list: https://github.com/mysensors/Arduino/graphs/contributors
 *
 * Documentation: http://www.mysensors.org
 * Support Forum: http://forum.mysensors.org
 *
 * This program is free software; you can redistribute it and/or
 * modify it under the terms of the GNU General Public License
 * version 2 as published by the Free Software Foundation.
 */
#ifndef MySensor_h
#define MySensor_h

#include "MyConfig.h"
#include "core/MySensorCore.h"

// Detect node type
#if defined(MY_GATEWAY_SERIAL) || defined(MY_GATEWAY_W5100) || defined(MY_GATEWAY_ENC28J60) || defined(ARDUINO_ARCH_ESP8266) || defined(MY_GATEWAY_MQTT_CLIENT)
	#define MY_GATEWAY_FEATURE
	#define MY_IS_GATEWAY (true)
	#define MY_NODE_TYPE "gateway"
#elif defined(MY_REPEATER_FEATURE)
	#define MY_NODE_TYPE "repeater"
#else
	#define MY_NODE_TYPE "sensor"
#endif

// Enable radio "feature" if one of the radio types was enabled
#if defined(MY_RADIO_NRF24) || defined(MY_RADIO_RFM69)
	#define MY_RADIO_FEATURE
#endif

// HARDWARE
#if defined(ARDUINO_ARCH_ESP8266)
	// Remove PSTR macros from debug prints
	#undef PSTR
	#define PSTR(x) (x)
	//#undef F
	//#define F(x) (x)
	#include "core/MyHwESP8266.cpp"
	// For ESP8266, we always enable gateway feature
	#define MY_GATEWAY_ESP8266
#elif defined(ARDUINO_ARCH_AVR)
	#include "core/MyHwATMega328.cpp"
#endif

// LEDS
#if defined(MY_LEDS_BLINKING_FEATURE)
	#include "core/MyLeds.cpp"
#else
	#include "core/MyLeds.h"
#endif

// INCLUSION MODE
#if defined(MY_INCLUSION_MODE_FEATURE)
	#include "core/MyInclusionMode.cpp"
#endif


// SIGNING
#if defined(MY_SIGNING_ATSHA204) || defined(MY_SIGNING_SOFT)
	// SIGNING COMMON FUNCTIONS
	#include "core/MySigning.cpp"
	#define MY_SIGNING_FEATURE
	#if defined(MY_SIGNING_ATSHA204) && defined(MY_SIGNING_SOFT)
		#error Only one signing engine can be activated
	#endif

	#if defined(MY_SIGNING_ATSHA204)
		#include "core/MySigningAtsha204.cpp"
		#include "drivers/ATSHA204/ATSHA204.cpp"
	#elif defined(MY_SIGNING_SOFT)
		#include "core/MySigningAtsha204Soft.cpp"
		#include "drivers/ATSHA204/sha256.cpp"
	#endif
#endif



// GATEWAY - TRANSPORT
#if defined(MY_GATEWAY_MQTT_CLIENT)
	// GATEWAY - COMMON FUNCTIONS
	// We only support MQTT Client using W5100 and ESP8266 at the moment
	#if !defined(MY_CONTROLLER_IP_ADDRESS)
		#error You must specify MY_CONTROLLER_IP_ADDRESS (MQTT broker address)
	#endif
	#if !defined(MY_MQTT_TOPIC_PREFIX)
		#error You must specify a topic prefix MY_MQTT_TOPIC_PREFIX for this MQTT client
	#endif
	#if !defined(MY_MQTT_CLIENT_ID)
		#error You must define a unique MY_MQTT_CLIENT_ID for this MQTT client
	#endif

	#include "drivers/pubsubclient/src/PubSubClient.cpp"
	#include "core/MyGatewayTransport.cpp"
	#include "core/MyGatewayTransportMQTTClient.cpp"
#elif defined(MY_GATEWAY_FEATURE)
	// GATEWAY - COMMON FUNCTIONS
	#include "core/MyGatewayTransport.cpp"

	// We currently only support one protocol at the moment, enable it.
	#include "core/MyProtocolMySensors.cpp"

	// GATEWAY - CONFIGURATION
	#if defined(MY_RADIO_FEATURE)
		// We assume that a gateway having a radio also should act as repeater
		#define MY_REPEATER_FEATURE
	#endif
	#if defined(MY_CONTROLLER_IP_ADDRESS)
		#define MY_GATEWAY_CLIENT_MODE
	#endif
	#if !defined(MY_PORT)
		#error You must define MY_PORT (controller or gatway port to open)
	#endif
	#if defined(MY_GATEWAY_ESP8266)
		// GATEWAY - ESP8266
		#include "core/MyGatewayTransportEthernet.cpp"
	#elif defined(MY_GATEWAY_W5100)
		// GATEWAY - W5100
		#include "core/MyGatewayTransportEthernet.cpp"
	#elif defined(MY_GATEWAY_ENC28J60)
		// GATEWAY - ENC28J60
		#if defined(MY_USE_UDP)
			#error UDP mode is not available for ENC28J60
		#endif
		#include "core/MyGatewayTransportEthernet.cpp"
	#elif defined(MY_GATEWAY_SERIAL)
		// GATEWAY - SERIAL
		#include "core/MyGatewayTransportSerial.cpp"
	#endif
#endif


// RADIO
#if defined(MY_RADIO_NRF24) || defined(MY_RADIO_RFM69)
	// SOFTSPI
	#ifdef MY_SOFTSPI
		#if defined(ARDUINO_ARCH_ESP8266)
			#error Soft SPI is not available on ESP8266
		#endif
		#include "drivers/AVR/DigitalIO/SoftI2cMaster.cpp"
		#include "drivers/AVR/DigitalIO/PinIO.cpp"
	#endif

	// FLASH
	#ifdef MY_OTA_FIRMWARE_FEATURE
		#include "drivers/SPIFlash/SPIFlash.cpp"
	#endif
	#include "core/MyTransport.cpp"
	#if defined(MY_RADIO_NRF24) && defined(MY_RADIO_RFM69)
		#error Only one radio driver can be activated
	#endif
	#if defined(MY_RADIO_NRF24)
		#if defined(MY_RF24_ENABLE_ENCRYPTION)
			#include "drivers/AES/AES.cpp"
		#endif
		#include "drivers/RF24/RF24.cpp"
		#include "core/MyTransportNRF24.cpp"
	#elif defined(MY_RADIO_RFM69)
		#include "drivers/RFM69/RFM69.cpp"
		#include "core/MyTransportRFM69.cpp"
	#endif
#endif

<<<<<<< HEAD
  protected:
	NodeConfig nc; // Essential settings for node to work
	ControllerConfig cc; // Configuration coming from controller
=======
// Make sure to disable child features when parent feature is disabled
#if !defined(MY_RADIO_FEATURE)
	#undef MY_OTA_FIRMWARE_FEATURE
	#undef MY_REPEATER_FEATURE
	#undef MY_SIGNING_NODE_WHITELISTING
	#undef MY_SIGNING_FEATURE
#endif
>>>>>>> 44ea9364

#if !defined(MY_GATEWAY_FEATURE)
	#undef MY_INCLUSION_MODE_FEATURE
	#undef MY_INCLUSION_BUTTON_FEATURE
#endif

#if !defined(MY_GATEWAY_FEATURE) && !defined(MY_RADIO_FEATURE)
	#error No radio or gateway feature activated. This means nowhere to send messages! Pretty pointless.
#endif


#include "core/MyMessage.cpp"
#include "core/MySensorCore.cpp"

extern void setup();
// Optional sketch functions called by MySensors library
void receive(const MyMessage &message)  __attribute__((weak));
void receiveTime(unsigned long)  __attribute__((weak));
void presentation()  __attribute__((weak));
extern "C" void setup()  __attribute__((weak));
extern "C" void loop()  __attribute__((weak));
extern "C" void loop2()  __attribute__((weak));

<<<<<<< HEAD
	MyTransport& radio;
#ifdef MY_SIGNING_FEATURE
	uint16_t doSign[16]; // Bitfield indicating which sensors require signed communication
	MyMessage msgSign;  // Buffer for message to sign.
	MySigning& signer;
#endif
#ifdef MY_OTA_FIRMWARE_FEATURE
	NodeFirmwareConfig fc;
	bool fwUpdateOngoing;
	unsigned long fwLastRequestTime;
	uint16_t fwBlock;
	uint8_t fwRetry;
	SPIFlash flash;
#endif
	MyHw& hw;
	
	boolean sendWrite(uint8_t dest, MyMessage &message);
=======
>>>>>>> 44ea9364

#include <Arduino.h>

#if defined(MY_GATEWAY_ESP8266)
	#include "core/MyMainESP8266.cpp"
#else
	#include "core/MyMainDefault.cpp"
#endif


#endif<|MERGE_RESOLUTION|>--- conflicted
+++ resolved
@@ -170,11 +170,6 @@
 	#endif
 #endif
 
-<<<<<<< HEAD
-  protected:
-	NodeConfig nc; // Essential settings for node to work
-	ControllerConfig cc; // Configuration coming from controller
-=======
 // Make sure to disable child features when parent feature is disabled
 #if !defined(MY_RADIO_FEATURE)
 	#undef MY_OTA_FIRMWARE_FEATURE
@@ -182,7 +177,6 @@
 	#undef MY_SIGNING_NODE_WHITELISTING
 	#undef MY_SIGNING_FEATURE
 #endif
->>>>>>> 44ea9364
 
 #if !defined(MY_GATEWAY_FEATURE)
 	#undef MY_INCLUSION_MODE_FEATURE
@@ -206,26 +200,6 @@
 extern "C" void loop()  __attribute__((weak));
 extern "C" void loop2()  __attribute__((weak));
 
-<<<<<<< HEAD
-	MyTransport& radio;
-#ifdef MY_SIGNING_FEATURE
-	uint16_t doSign[16]; // Bitfield indicating which sensors require signed communication
-	MyMessage msgSign;  // Buffer for message to sign.
-	MySigning& signer;
-#endif
-#ifdef MY_OTA_FIRMWARE_FEATURE
-	NodeFirmwareConfig fc;
-	bool fwUpdateOngoing;
-	unsigned long fwLastRequestTime;
-	uint16_t fwBlock;
-	uint8_t fwRetry;
-	SPIFlash flash;
-#endif
-	MyHw& hw;
-	
-	boolean sendWrite(uint8_t dest, MyMessage &message);
-=======
->>>>>>> 44ea9364
 
 #include <Arduino.h>
 
