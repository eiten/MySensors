/*
 The MySensors library adds a new layer on top of the RF24 library.
 It handles radio network routing, relaying and ids.

 Created by Henrik Ekblad <henrik.ekblad@gmail.com>

 This program is free software; you can redistribute it and/or
 modify it under the terms of the GNU General Public License
 version 2 as published by the Free Software Foundation.
 */

#ifndef MyMessage_h
#define MyMessage_h

#ifdef __cplusplus
#include <Arduino.h>
#include <string.h>
#include <stdint.h>
#endif

#define PROTOCOL_VERSION 2
#define MAX_MESSAGE_LENGTH 32
#define HEADER_SIZE 7
#define MAX_PAYLOAD (MAX_MESSAGE_LENGTH - HEADER_SIZE)

// Message types
typedef enum {
	C_PRESENTATION = 0,
	C_SET = 1,
	C_REQ = 2,
	C_INTERNAL = 3,
	C_STREAM = 4 // For Firmware and other larger chunks of data that need to be divided into pieces.
} command;

// Type of sensor data (for set/req/ack messages)
typedef enum {
	V_TEMP,V_HUM, V_LIGHT, V_DIMMER, V_PRESSURE, V_FORECAST, V_RAIN,
	V_RAINRATE, V_WIND, V_GUST, V_DIRECTION, V_UV, V_WEIGHT, V_DISTANCE,
	V_IMPEDANCE, V_ARMED, V_TRIPPED, V_WATT, V_KWH, V_SCENE_ON, V_SCENE_OFF,
	V_HEATER, V_HEATER_SW, V_LIGHT_LEVEL, V_VAR1, V_VAR2, V_VAR3, V_VAR4, V_VAR5,
	V_UP, V_DOWN, V_STOP, V_IR_SEND, V_IR_RECEIVE, V_FLOW, V_VOLUME, V_LOCK_STATUS
} data;

// Type of internal messages (for internal messages)
typedef enum {
	I_BATTERY_LEVEL, I_TIME, I_VERSION, I_ID_REQUEST, I_ID_RESPONSE,
	I_INCLUSION_MODE, I_CONFIG, I_PING, I_PING_ACK,
	I_LOG_MESSAGE, I_CHILDREN, I_SKETCH_NAME, I_SKETCH_VERSION,
	I_REBOOT
} internal;

// Type of sensor  (for presentation message)
typedef enum {
	S_DOOR, S_MOTION, S_SMOKE, S_LIGHT, S_DIMMER, S_COVER, S_TEMP, S_HUM, S_BARO, S_WIND,
	S_RAIN, S_UV, S_WEIGHT, S_POWER, S_HEATER, S_DISTANCE, S_LIGHT_LEVEL, S_ARDUINO_NODE,
	S_ARDUINO_REPEATER_NODE, S_LOCK, S_IR, S_WATER, S_AIR_QUALITY
} sensor;

// Type of data stream  (for streamed message)
typedef enum {
	ST_FIRMWARE_CONFIG_REQUEST, ST_FIRMWARE_CONFIG_RESPONSE, ST_FIRMWARE_REQUEST, ST_FIRMWARE_RESPONSE,
	ST_SOUND, ST_IMAGE
} stream;

typedef enum {
	P_STRING, P_BYTE, P_INT16, P_UINT16, P_LONG32, P_ULONG32, P_CUSTOM
} payload;



#define BIT(n)                  ( 1<<(n) )
// Create a bitmask of length len.
#define BIT_MASK(len)           ( BIT(len)-1 )
// Create a bitfield mask of length starting at bit 'start'.
#define BF_MASK(start, len)     ( BIT_MASK(len)<<(start) )

// Prepare a bitmask for insertion or combining.
#define BF_PREP(x, start, len)  ( ((x)&BIT_MASK(len)) << (start) )
// Extract a bitfield of length len starting at bit 'start' from y.
#define BF_GET(y, start, len)   ( ((y)>>(start)) & BIT_MASK(len) )
// Insert a new bitfield value x into y.
#define BF_SET(y, x, start, len)    ( y= ((y) &~ BF_MASK(start, len)) | BF_PREP(x, start, len) )

// Getters/setters for special bit fields in header
#define mSetVersion(_msg,_version) BF_SET(_msg.version_length, _version, 0, 3)
#define mGetVersion(_msg) BF_GET(_msg.version_length, 0, 3)

#define mSetLength(_msg,_length) BF_SET(_msg.version_length, _length, 3, 5)
#define mGetLength(_msg) BF_GET(_msg.version_length, 3, 5)

#define mSetCommand(_msg,_command) BF_SET(_msg.command_ack_payload, _command, 0, 3)
#define mGetCommand(_msg) BF_GET(_msg.command_ack_payload, 0, 3)

#define mSetRequestAck(_msg,_rack) BF_SET(_msg.command_ack_payload, _rack, 3, 1)
#define mGetRequestAck(_msg) BF_GET(_msg.command_ack_payload, 3, 1)

#define mSetAck(_msg,_ackMsg) BF_SET(_msg.command_ack_payload, _ackMsg, 4, 1)
#define mGetAck(_msg) BF_GET(_msg.command_ack_payload, 4, 1)

#define mSetPayloadType(_msg, _pt) BF_SET(_msg.command_ack_payload, _pt, 5, 3)
#define mGetPayloadType(_msg) BF_GET(_msg.command_ack_payload, 5, 3)


// internal access for special fields
<<<<<<< HEAD
#define miSetLength(_length) BF_SET(version_length, _length, 3, 5)
=======
#define miGetCommand() BF_GET(command_ack_payload, 0, 3)
#define miGetPayloadType() BF_GET(command_ack_payload, 4, 4)
>>>>>>> 5968ddf2
#define miGetLength() BF_GET(version_length, 3, 5)

#define miSetRequestAck(_rack) BF_SET(command_ack_payload, _rack, 3, 1)
#define miGetRequestAck() BF_GET(command_ack_payload, 3, 1)

#define miSetAck(_ack) BF_SET(command_ack_payload, _ack, 4, 1)
#define miGetAck() BF_GET(command_ack_payload, 4, 1)

#define miSetPayloadType(_pt) BF_SET(command_ack_payload, _pt, 5, 3)
#define miGetPayloadType() BF_GET(command_ack_payload, 5, 3)


#ifdef __cplusplus
class MyMessage
{
public:
	// Constructors
	MyMessage();

	MyMessage(uint8_t sensor, uint8_t type);

	char i2h(uint8_t i) const;

	/**
	 * If payload is something else than P_STRING you can have the payload value converted
	 * into string representation by supplying a buffer with the minimum size of
	 * 2*MAX_PAYLOAD+1. This is to be able to fit hex-conversion of a full binary payload.
	 */
	char* getStream(char *buffer) const;
	char* getString(char *buffer) const;
	const char* getString() const;
	void* getCustom() const;
	uint8_t getByte() const;
	bool getBool() const;
	double getDouble() const;
	long getLong() const;
	unsigned long getULong() const;
	int getInt() const;
	unsigned int getUInt() const;

	// Getter for ack-flag. True if this is an ack message.
	bool isAck() const;

	// Setters for building message "on the fly"
	MyMessage& setType(uint8_t type);
	MyMessage& setSensor(uint8_t sensor);
	MyMessage& setDestination(uint8_t destination);

	// Setters for payload
	MyMessage& set(void* payload, uint8_t length);
	MyMessage& set(const char* value);
	MyMessage& set(uint8_t value);
	MyMessage& set(double value, uint8_t decimals);
	MyMessage& set(unsigned long value);
	MyMessage& set(long value);
	MyMessage& set(unsigned int value);
	MyMessage& set(int value);

#else

typedef union {
struct
{

#endif

	uint8_t version_length;      // 3 bit - Protocol version
			                     // 5 bit - Length of payload
	uint8_t command_ack_payload; // 3 bit - Command type
	                             // 1 bit - Request an ack - Indicator that receiver should send an ack back.
								 // 1 bit - Is ack messsage - Indicator that this is the actual ack message.
	                             // 3 bit - Payload data type
	uint8_t sender;          	 // 8 bit - Id of sender node
	uint8_t last;            	 // 8 bit - Id of last node this message passed
	uint8_t destination;     	 // 8 bit - Id of destination node
	uint8_t type;            	 // 8 bit - Type varies depending on command
	uint8_t sensor;          	 // 8 bit - Id of sensor that this message concerns.

	// Each message can transfer a payload. We add one extra byte for string
	// terminator \0 to be "printable" this is not transferred OTA
	// This union is used to simplify the construction of the binary transferred int/long values.
	union {
		uint8_t bValue;
		unsigned long ulValue;
		long lValue;
		unsigned int uiValue;
		int iValue;
		char data[MAX_PAYLOAD + 1];
	} __attribute__((packed));
#ifdef __cplusplus
} __attribute__((packed));
#else
};
uint8_t array[HEADER_SIZE + MAX_PAYLOAD + 1];	
} __attribute__((packed)) MyMessage;
#endif

#endif<|MERGE_RESOLUTION|>--- conflicted
+++ resolved
@@ -102,12 +102,9 @@
 
 
 // internal access for special fields
-<<<<<<< HEAD
+#define miGetCommand() BF_GET(command_ack_payload, 0, 3)
+
 #define miSetLength(_length) BF_SET(version_length, _length, 3, 5)
-=======
-#define miGetCommand() BF_GET(command_ack_payload, 0, 3)
-#define miGetPayloadType() BF_GET(command_ack_payload, 4, 4)
->>>>>>> 5968ddf2
 #define miGetLength() BF_GET(version_length, 3, 5)
 
 #define miSetRequestAck(_rack) BF_SET(command_ack_payload, _rack, 3, 1)
