--- conflicted
+++ resolved
@@ -22,7 +22,6 @@
  // global variables
 extern MyMessage _msgTmp;
 
-
 #if defined(MY_CONTROLLER_IP_ADDRESS)
 	IPAddress _ethernetControllerIP(MY_CONTROLLER_IP_ADDRESS);
 #endif
@@ -52,32 +51,22 @@
 		IPAddress _gatewayIp(MY_IP_GATEWAY_ADDRESS);
 		IPAddress _subnetIp(MY_IP_SUBNET_ADDRESS);
 	#endif
-<<<<<<< HEAD
-=======
-	#if !defined(MY_GATEWAY_CLIENT_MODE)
-		static bool clientsConnected[MY_GATEWAY_MAX_CLIENTS];
-	#endif
->>>>>>> 84eac8a9
 #endif
 
 #if defined(MY_USE_UDP)
 	EthernetUDP _ethernetServer;
-<<<<<<< HEAD
 #elif defined(MY_GATEWAY_LINUX)
 	EthernetServer _ethernetServer(_ethernetGatewayPort, MY_GATEWAY_MAX_CLIENTS);
+#elif defined(MY_GATEWAY_CLIENT_MODE)
+	// Nothing to do here
 #else
-=======
-#elif !defined(MY_GATEWAY_CLIENT_MODE)
->>>>>>> 84eac8a9
 	EthernetServer _ethernetServer(_ethernetGatewayPort);
 #endif
 
-
-<<<<<<< HEAD
-#if defined(MY_GATEWAY_ESP8266) || defined(MY_GATEWAY_LINUX)
-=======
-#if defined(MY_GATEWAY_ESP8266) && !defined(MY_GATEWAY_CLIENT_MODE)
->>>>>>> 84eac8a9
+#if defined(MY_GATEWAY_CLIENT_MODE)
+	static EthernetClient client = EthernetClient();
+	static inputBuffer inputString;
+#elif defined(MY_GATEWAY_ESP8266) || defined(MY_GATEWAY_LINUX)
 	static EthernetClient clients[MY_GATEWAY_MAX_CLIENTS];
 	static bool clientsConnected[MY_GATEWAY_MAX_CLIENTS];
 	static inputBuffer inputString[MY_GATEWAY_MAX_CLIENTS];
@@ -85,7 +74,6 @@
 	static EthernetClient client = EthernetClient();
 	static inputBuffer inputString;
 #endif
-
 
 #ifndef MY_IP_ADDRESS
 	void gatewayTransportRenewIP();
@@ -112,8 +100,6 @@
 #else
 	#define _w5100_spi_en(x)
 #endif
-
-
 
 bool gatewayTransportInit() {
 	_w5100_spi_en(true);
@@ -160,21 +146,20 @@
 		_ethernetServer.begin(_ethernetGatewayPort);
 	#elif defined(MY_GATEWAY_CLIENT_MODE)
 		#if defined(MY_CONTROLLER_URL_ADDRESS)
-			if (!client.connect(MY_CONTROLLER_URL_ADDRESS, MY_PORT)) {
-		#else
-			if (!client.connect(_ethernetControllerIP, MY_PORT)) {
-		#endif
-				client.stop();
-				debug(PSTR("Eth: Failed to connect\n"));
-			} else {
+			if (client.connect(MY_CONTROLLER_URL_ADDRESS, MY_PORT)) {
+		#else
+			if (client.connect(_ethernetControllerIP, MY_PORT)) {
+		#endif
 				debug(PSTR("Eth: connect\n"));
 				_w5100_spi_en(false);
 				gatewayTransportSend(buildGw(_msgTmp, I_GATEWAY_READY).set("Gateway startup complete."));
 				_w5100_spi_en(true);
 				presentNode();
+			} else {
+				client.stop();
+				debug(PSTR("Eth: Failed to connect\n"));
 			}
 	#else
-<<<<<<< HEAD
 		#if defined(MY_GATEWAY_LINUX) && defined(MY_IP_ADDRESS)
 			_ethernetServer.begin(_ethernetGatewayIP);
 		#else
@@ -182,18 +167,13 @@
 			_ethernetServer.begin();
 		#endif
 	#endif /* USE_UDP */
-=======
-		// we have to use pointers due to the constructor of EthernetServer
-		_ethernetServer.begin();
-	#endif
->>>>>>> 84eac8a9
 	_w5100_spi_en(false);
 	return true;
 }
 
 bool gatewayTransportSend(MyMessage &message)
 {
-	bool ret = true;
+	int nbytes = 0;
 	char *_ethernetMsg = protocolFormat(message);
 
 	setIndication(INDICATION_GW_TX);
@@ -208,41 +188,28 @@
 			#endif
 			_ethernetServer.write(_ethernetMsg, strlen(_ethernetMsg));
 			// returns 1 if the packet was sent successfully
-			ret = _ethernetServer.endPacket();
+			nbytes = _ethernetServer.endPacket();
 		#else
 			if (!client.connected()) {
 				client.stop();
 			#if defined(MY_CONTROLLER_URL_ADDRESS)
-<<<<<<< HEAD
-				if (client.connected() || client.connect(MY_CONTROLLER_URL_ADDRESS, MY_PORT)) {
+				if (client.connect(MY_CONTROLLER_URL_ADDRESS, MY_PORT)) {
 			#else
-				if (client.connected() || client.connect(_ethernetControllerIP, MY_PORT)) {
+				if (client.connect(_ethernetControllerIP, MY_PORT)) {
 			#endif
-					client.write(_ethernetMsg, strlen(_ethernetMsg));
-				}
-				else {
-					// connecting to the server failed!
-					ret = false;
-				}
-=======
-				if (!client.connect(MY_CONTROLLER_URL_ADDRESS, MY_PORT)) {
-			#else
-				if (!client.connect(_ethernetControllerIP, MY_PORT)) {
-			#endif
-					// connecting to the server failed!
-					debug(PSTR("Eth: Failed to connect\n"));
-					ret = false;
-				} else {
 					debug(PSTR("Eth: connect\n"));
 					_w5100_spi_en(false);
 					gatewayTransportSend(buildGw(_msgTmp, I_GATEWAY_READY).set("Gateway startup complete."));
 					_w5100_spi_en(true);
 					presentNode();
-				}
-			} else {
-				ret = client.write(_ethernetMsg, strlen(_ethernetMsg)) > 0;
-			}
->>>>>>> 84eac8a9
+				} else {
+					// connecting to the server failed!
+					debug(PSTR("Eth: Failed to connect\n"));
+					_w5100_spi_en(false);
+					return false;
+				}
+			}
+			nbytes = client.write(_ethernetMsg, strlen(_ethernetMsg));
 		#endif
 	#else
 		// Send message to connected clients
@@ -251,24 +218,18 @@
 			{
 				if (clients[i] && clients[i].connected())
 				{
-					clients[i].write((uint8_t*)_ethernetMsg, strlen(_ethernetMsg));
-				}
-			}
-		#else
-			ret = _ethernetServer.write(_ethernetMsg) > 0;
+					nbytes += clients[i].write((uint8_t*)_ethernetMsg, strlen(_ethernetMsg));
+				}
+			}
+		#else
+			nbytes = _ethernetServer.write(_ethernetMsg);
 		#endif
 	#endif /* MY_GATEWAY_CLIENT_MODE */
 	_w5100_spi_en(false);
-	return ret;
-
+	return (nbytes > 0);
 }
 
-
-<<<<<<< HEAD
-#if defined(MY_GATEWAY_ESP8266) || defined(MY_GATEWAY_LINUX)
-=======
-#if defined(MY_GATEWAY_ESP8266) && !defined(MY_GATEWAY_CLIENT_MODE)
->>>>>>> 84eac8a9
+#if (defined(MY_GATEWAY_ESP8266) || defined(MY_GATEWAY_LINUX)) && !defined(MY_GATEWAY_CLIENT_MODE)
 	bool _readFromClient(uint8_t i) {
 		while (clients[i].connected() && clients[i].available()) {
 			char inChar = clients[i].read();
@@ -338,15 +299,10 @@
 	#endif
 
 	#ifdef MY_USE_UDP
-
 		int packet_size = _ethernetServer.parsePacket();
 
 		if (packet_size) {
 			//debug(PSTR("UDP packet available. Size:%d\n"), packet_size);
-<<<<<<< HEAD
-			setIndication(INDICATION_GW_RX);
-=======
->>>>>>> 84eac8a9
 			#if defined(MY_GATEWAY_ESP8266)
 				_ethernetServer.read(inputString[0].string, MY_GATEWAY_MAX_RECEIVE_LENGTH);
 				inputString[0].string[packet_size] = 0;
@@ -369,19 +325,19 @@
 		if (!client.connected()) {
 			client.stop();
 		#if defined(MY_CONTROLLER_URL_ADDRESS)
-			if (!client.connect(MY_CONTROLLER_URL_ADDRESS, MY_PORT)) {
-		#else
-			if (!client.connect(_ethernetControllerIP, MY_PORT)) {
-		#endif
-				debug(PSTR("Eth: Failed to connect\n"));
-				_w5100_spi_en(false);
-				return false;
-			} else {
+			if (client.connect(MY_CONTROLLER_URL_ADDRESS, MY_PORT)) {
+		#else
+			if (client.connect(_ethernetControllerIP, MY_PORT)) {
+		#endif
 				debug(PSTR("Eth: connect\n"));
 				_w5100_spi_en(false);
 				gatewayTransportSend(buildGw(_msgTmp, I_GATEWAY_READY).set("Gateway startup complete."));
 				_w5100_spi_en(true);
 				presentNode();
+			} else {
+				debug(PSTR("Eth: Failed to connect\n"));
+				_w5100_spi_en(false);
+				return false;
 			}
 		}
 		if (_readFromClient()) {
@@ -467,7 +423,6 @@
 	return _ethernetMsg;
 }
 
-
 #if !defined(MY_IP_ADDRESS) && !defined(MY_GATEWAY_ESP8266) && !defined(MY_GATEWAY_LINUX)
 void gatewayTransportRenewIP()
 {
